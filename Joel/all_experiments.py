import os
import numpy as np
import pandas as pd
import tensorflow as tf
import matplotlib.pyplot as plt
from tensorflow import keras
from tensorflow.keras import layers
import warnings
import time


def find_all_scene_ids(dataset_dir):
    scene_ids = []
    for file in os.listdir(dataset_dir):
        if file.endswith(".edges"):
            scene_id = file.split(".")[0]
            scene_ids.append(scene_id)
    return scene_ids


def load_all_subgraphs(dataset_dir):
    scene_ids = find_all_scene_ids(dataset_dir)
    scenes = []
    for scene_id in scene_ids:
        edges_file = os.path.join(dataset_dir, f"{scene_id}.edges")
        nodes_file = os.path.join(dataset_dir, f"{scene_id}.nodes")
        if not os.path.exists(edges_file) or not os.path.exists(nodes_file):
            print(f"Skipping scene ID {scene_id}: Missing files.")
            continue

        edges = pd.read_csv(edges_file, sep=",", header=None, names=["target", "source"])
        nodes = pd.read_csv(
            nodes_file,
            sep=",",
            header=None,
            names=["node_id", "current_x", "current_y", "previous_x", "previous_y", "future_x", "future_y"],
        )
        for col in nodes.columns:
            nodes[col] = pd.to_numeric(nodes[col], errors="coerce")

        if nodes.isnull().any().any():
            nan_nodes = nodes[nodes.isnull().any(axis=1)]
            nan_node_ids = nan_nodes["node_id"].tolist()
            print(f"Scene {scene_id}: Filtering {len(nan_node_ids)} nodes with NaN values.")
            edges = edges[~edges["source"].isin(nan_node_ids) & ~edges["target"].isin(nan_node_ids)]
            nodes = nodes.dropna(subset=["future_x", "future_y"])

        if (edges["source"] == -1).any() or (edges["target"] == -1).any():
            print(f"Scene {scene_id} contains -1 edges. Removing these edges.")
            edges = edges[(edges["source"] != -1) & (edges["target"] != -1)]
            connected_nodes = pd.unique(edges[["target", "source"]].values.ravel())
            nodes = nodes[nodes["node_id"].isin(connected_nodes)]
        if len(nodes) > 0:
            scenes.append({"scene_id": scene_id, "edges": edges, "nodes": nodes})
        else:
            print(f"NOTE! Scene {scene_id} skipped: no valid nodes after filtering.")
    return scenes


def convert_scene_to_tensors(scene, feature_cols, target_cols):
    nodes_df = scene["nodes"].reset_index(drop=True)
    edges_df = scene["edges"].reset_index(drop=True)
    node_id_to_idx = {nid: i for i, nid in enumerate(nodes_df["node_id"])}
    edges_df = edges_df.copy()
    edges_df["target"] = edges_df["target"].map(node_id_to_idx)
    edges_df["source"] = edges_df["source"].map(node_id_to_idx)
    edges_df = edges_df.dropna().astype(int)
    features = nodes_df[feature_cols].to_numpy().astype(np.float32)
    targets = nodes_df[target_cols].to_numpy().astype(np.float32)
    edges = edges_df.to_numpy().astype(np.int32)
    return features, edges, targets


def split_scenes(scenes, train_ratio=0.7, val_ratio=0.15):
    np.random.shuffle(scenes)
    n_total = len(scenes)
    n_train = int(n_total * train_ratio)
    n_val = int(n_total * val_ratio)
    train_scenes = scenes[:n_train]
    val_scenes = scenes[n_train : n_train + n_val]
    test_scenes = scenes[n_train + n_val :]
    return train_scenes, val_scenes, test_scenes


def scene_generator(scene_list, feature_cols, target_cols):
    for scene in scene_list:
        yield convert_scene_to_tensors(scene, feature_cols, target_cols)


def squeeze_batch(features, edges, targets):
    return tf.squeeze(features, axis=0), tf.squeeze(edges, axis=0), tf.squeeze(targets, axis=0)


def mean_euclidean_distance(y_true, y_pred):
    return tf.reduce_mean(tf.norm(y_true - y_pred, axis=-1))


def compile_and_train(gat_model, train_dataset, val_dataset, epochs, learning_rate):
    loss_fn = keras.losses.MeanSquaredError()
    optimizer = keras.optimizers.Adam(learning_rate=learning_rate)
    metrics = [
        keras.metrics.MeanAbsoluteError(),
        keras.metrics.MeanSquaredError(),
        keras.metrics.RootMeanSquaredError(name="rmse"),
        keras.metrics.R2Score(),
        keras.metrics.MeanMetricWrapper(mean_euclidean_distance, name="mean_euclidean_distance"),
    ]

    gat_model.compile(optimizer=optimizer, loss=loss_fn, metrics=metrics)

    early_stopping = keras.callbacks.EarlyStopping(
        monitor="val_loss", min_delta=1e-5, patience=15, verbose=1, restore_best_weights=True, start_from_epoch=0
    )

    reduce_lr = keras.callbacks.ReduceLROnPlateau(
        monitor="val_loss", factor=0.1, patience=5, verbose=1, min_delta=1e-4, min_lr=1e-6
    )

    print("Training...")
    history = gat_model.fit(
        train_dataset,
        epochs=epochs,
        validation_data=val_dataset,
        callbacks=[reduce_lr, early_stopping],
        verbose=2,
    )

    return gat_model, history


def evaluate_and_plot(gat_model, history, test_dataset, task, run):
    plot_dir = "plots"
    os.makedirs(plot_dir, exist_ok=True)

    print("Evaluating on test dataset...")
    results = gat_model.evaluate(test_dataset, verbose=2)
    print("Test metrics:", results)

    print("\nSample predictions for test scenes:")
    for features, edges, targets in test_dataset.take(1):
        predictions = gat_model((features, edges), training=False)
        for i in range(min(5, predictions.shape[0])):
            print(
                f"Node {i}: True future_x={targets[i, 0]:.1f}, future_y={targets[i, 1]:.1f} | "
                f"Predicted future_x={predictions[i, 0]:.1f}, future_y={predictions[i, 1]:.1f}"
            )

        plt.figure(figsize=(8, 8))
        plt.scatter(targets[:20, 0], targets[:20, 1], label="True", c="g")
        plt.scatter(predictions[:20, 0], predictions[:20, 1], label="Pred", c="r", marker="x")
        plt.legend()
        targets_np = targets[:20].numpy()
        predictions_np = predictions[:20].numpy()

        x_min = int(np.floor(min(targets_np[:, 0].min(), predictions_np[:, 0].min()) / 500.0)) * 500
        x_max = int(np.ceil(max(targets_np[:, 0].max(), predictions_np[:, 0].max()) / 500.0)) * 500
        y_min = int(np.floor(min(targets_np[:, 1].min(), predictions_np[:, 1].min()) / 500.0)) * 500
        y_max = int(np.ceil(max(targets_np[:, 1].max(), predictions_np[:, 1].max()) / 500.0)) * 500

        plt.xticks(np.arange(x_min, x_max + 1, 500), rotation=45)
        plt.yticks(np.arange(y_min, y_max + 1, 500))
        plt.xlabel("future_x")
        plt.ylabel("future_y")
        plt.title("True vs Predicted Future Positions")
<<<<<<< HEAD
        if task == 2:
            plt.savefig(os.path.join(plot_dir, f"task_{task}_run_{run}_scatter.png"))
        else:
            plt.savefig(os.path.join(plot_dir, f"task_{task}_scatter.png"))
        plt.close()

    med = history.history["mean_euclidean_distance"]
    mse = history.history["mean_absolute_error"]
    loss = history.history["loss"]
    val_loss = history.history["val_loss"]
    epochs_range = range(len(history.history["val_loss"]))

    plt.figure(figsize=(12, 6))
    plt.subplot(1, 2, 1)
    plt.plot(epochs_range, med, label="Mean Euclidean Distance")
    plt.plot(epochs_range, mse, label="Mean Absolute Error")
    plt.xlabel("Epoch")
    plt.ylabel("Distance/Error")
    plt.legend(loc="upper right")
    plt.title("MED and MAE")
    plt.yscale("log")

    plt.subplot(1, 2, 2)
    plt.plot(epochs_range, loss, label="Training Loss")
    plt.plot(epochs_range, val_loss, label="Validation Loss")
    plt.xlabel("Epoch")
    plt.ylabel("Loss")
    plt.legend(loc="upper right")
    plt.title("Training and Validation Loss")
    plt.yscale("log")

    if task == 2:
        plt.savefig(os.path.join(plot_dir, f"task_{task}_run_{run}_history.png"))
    else:
        plt.savefig(os.path.join(plot_dir, f"task_{task}_history.png"))

=======
        plt.grid(True)
        scatter_path = f"task_{task}_run_{run}_scatter.png" if task == 2 else f"task_{task}_scatter.png"
        plt.savefig(os.path.join(plot_dir, scatter_path))
        plt.close()

    med = history.history.get("mean_euclidean_distance", [])
    mae = history.history.get("mean_absolute_error", [])
    loss = history.history.get("loss", [])
    val_loss = history.history.get("val_loss", [])
    epochs_range = range(len(loss))

    fig, axs = plt.subplots(3, 1, figsize=(12, 12), gridspec_kw={"height_ratios": [1, 1, 0.6]})

    axs[0].plot(epochs_range, med, label="Mean Euclidean Distance")
    axs[0].plot(epochs_range, mae, label="Mean Absolute Error")
    axs[0].set_xlabel("Epoch")
    axs[0].set_ylabel("Distance/Error")
    axs[0].legend(loc="upper right")
    axs[0].set_title("Mean Euclidean Distance and Mean Absolute Error")
    axs[0].set_yscale("log")
    axs[0].grid(True)

    axs[1].plot(epochs_range, loss, label="Training Loss")
    axs[1].plot(epochs_range, val_loss, label="Validation Loss")
    axs[1].set_xlabel("Epoch")
    axs[1].set_ylabel("Loss")
    axs[1].legend(loc="upper right")
    axs[1].set_title("Training and Validation Loss")
    axs[1].set_yscale("log")
    axs[1].grid(True)

    if isinstance(results, list) and isinstance(results[-1], dict):
        test_metrics = results[-1]
    elif isinstance(results, dict):
        test_metrics = results
    else:
        test_metrics = {}

    cell_text = [[k.replace("_", " ").capitalize(), f"{v.numpy():,.4f}"] for k, v in test_metrics.items()]
    table = axs[2].table(cellText=cell_text, colLabels=["Metric", "Value(mm)"], loc="center")
    table.scale(1, 2)
    axs[2].axis("off")
    axs[2].set_title("Test Set Metrics", fontweight="bold")

    plt.tight_layout()
    history_path = f"task_{task}_run_{run}_history.png" if task == 2 else f"task_{task}_history.png"
    plt.savefig(os.path.join(plot_dir, history_path))
>>>>>>> ca75a3d4
    plt.close()


# -------------------------
# Define Model Components
# -------------------------
class GraphAttention(layers.Layer):
    def __init__(self, units, kernel_initializer="glorot_uniform", kernel_regularizer=None, **kwargs):
        super().__init__(**kwargs)
        self.units = units
        self.kernel_initializer = keras.initializers.get(kernel_initializer)
        self.kernel_regularizer = keras.regularizers.get(kernel_regularizer)

    def build(self, input_shape):
        self.kernel = self.add_weight(
            shape=(input_shape[0][-1], self.units),
            trainable=True,
            initializer=self.kernel_initializer,
            regularizer=self.kernel_regularizer,
            name="kernel",
        )
        self.kernel_attention = self.add_weight(
            shape=(self.units * 2, 1),
            trainable=True,
            initializer=self.kernel_initializer,
            regularizer=self.kernel_regularizer,
            name="kernel_attention",
        )
        self.built = True

    def call(self, inputs):
        node_states, edges = inputs

        # Linearly transform node states
        node_states_transformed = tf.matmul(node_states, self.kernel)

        # (1) Compute pair-wise attention scores
        target_states = tf.gather(node_states_transformed, edges[:, 0])
        source_states = tf.gather(node_states_transformed, edges[:, 1])
        concat_features = tf.concat([target_states, source_states], axis=-1)
        attention_scores = tf.nn.leaky_relu(tf.matmul(concat_features, self.kernel_attention))
        attention_scores = tf.squeeze(attention_scores, axis=-1)

        # (2) Normalize attention scores
        attention_scores = tf.exp(tf.clip_by_value(attention_scores, -2, 2))
        num_nodes = tf.shape(node_states)[0]
        attention_sum = tf.math.unsorted_segment_sum(attention_scores, segment_ids=edges[:, 0], num_segments=num_nodes)
        normalized_attention = attention_scores / tf.gather(attention_sum, edges[:, 0])

        # (3) Gather node states of neighbors, apply attention scores and aggregate
        node_states_neighbors = tf.gather(node_states_transformed, edges[:, 1])
        out = tf.math.unsorted_segment_sum(
            data=node_states_neighbors * normalized_attention[:, tf.newaxis],
            segment_ids=edges[:, 0],
            num_segments=num_nodes,
        )
        return out


class CosineSimilarityGraphAttention(layers.Layer):
    def __init__(self, units, **kwargs):
        super().__init__(**kwargs)
        self.units = units

    def build(self, input_shape):
        self.kernel = self.add_weight(
            shape=(input_shape[0][-1], self.units),
            trainable=True,
            initializer="glorot_uniform",
            name="kernel",
        )
        super().build(input_shape)

    def call(self, inputs):
        node_states, edges = inputs

        # Linearly transform node states
        node_states_transformed = tf.matmul(node_states, self.kernel)

        target_states = tf.gather(node_states_transformed, edges[:, 0])
        source_states = tf.gather(node_states_transformed, edges[:, 1])

        # Normalized vectors (safe cosine similarity)
        normalized_target = tf.math.l2_normalize(target_states, axis=-1, epsilon=1e-8)
        normalized_source = tf.math.l2_normalize(source_states, axis=-1, epsilon=1e-8)

        cosine_sim = tf.reduce_sum(normalized_target * normalized_source, axis=-1)

        # Stable softmax over incoming edges
        num_nodes = tf.shape(node_states)[0]
        segment_max = tf.math.unsorted_segment_max(cosine_sim, edges[:, 0], num_nodes)
        shifted_sim = cosine_sim - tf.gather(segment_max, edges[:, 0])
        exp_sim = tf.exp(shifted_sim)

        attention_sum = tf.math.unsorted_segment_sum(exp_sim, edges[:, 0], num_nodes)
        normalized_attention = exp_sim / (tf.gather(attention_sum, edges[:, 0]) + 1e-8)

        # Weighted sum of source node features
        node_states_neighbors = tf.gather(node_states_transformed, edges[:, 1])
        out = tf.math.unsorted_segment_sum(
            data=node_states_neighbors * normalized_attention[:, tf.newaxis],
            segment_ids=edges[:, 0],
            num_segments=num_nodes,
        )
        return out


class MultiHeadGraphAttention(layers.Layer):
    def __init__(self, units, num_heads=8, merge_type="concat", **kwargs):
        super().__init__(**kwargs)
        self.num_heads = num_heads
        self.merge_type = merge_type
        self.attention_layers = [GraphAttention(units) for _ in range(num_heads)]

    def call(self, inputs):
        node_features, edges = inputs

        # Obtain outputs from each attention head
        outputs = [attn([node_features, edges]) for attn in self.attention_layers]
        # Concatenate or average the node states from each head
        if self.merge_type == "concat":
            outputs = tf.concat(outputs, axis=-1)
        else:
            outputs = tf.reduce_mean(tf.stack(outputs, axis=-1), axis=-1)
        # Activate and return node states
        return tf.nn.relu(outputs)


class MultiHeadCosineGraphAttention(layers.Layer):
    def __init__(self, units, num_heads=8, merge_type="concat", **kwargs):
        super().__init__(**kwargs)
        self.num_heads = num_heads
        self.merge_type = merge_type
        self.attention_layers = [CosineSimilarityGraphAttention(units) for _ in range(num_heads)]

    def call(self, inputs):
        node_features, edges = inputs

        # Obtain outputs from each attention head
        outputs = [attention_layer([node_features, edges]) for attention_layer in self.attention_layers]
        # Concatenate or average the node states from each head
        if self.merge_type == "concat":
            outputs = tf.concat(outputs, axis=-1)
        else:
            outputs = tf.reduce_mean(tf.stack(outputs, axis=-1), axis=-1)
        # Activate and return node states
        return tf.nn.relu(outputs)


class GraphAttentionNetwork(keras.Model):
    def __init__(self, hidden_units, num_heads, num_layers, output_dim, task, **kwargs):
        super().__init__(**kwargs)
        if task == 2:
            self.preprocess = keras.Sequential(
                [
                    layers.Dense(hidden_units * num_heads, activation="relu"),
                    layers.Dense(hidden_units * num_heads, activation="relu"),
                    layers.Dense(hidden_units * num_heads, activation=None),
                ]
            )
        else:
            self.preprocess = layers.Dense(hidden_units * num_heads, activation="relu")
        self.attention_layers = [MultiHeadGraphAttention(hidden_units, num_heads) for _ in range(num_layers)]
        self.output_layer = layers.Dense(output_dim)

    def call(self, inputs):
        node_states, edges = inputs
        x = self.preprocess(node_states)
        for attention_layer in self.attention_layers:
            x = attention_layer([x, edges]) + x
        outputs = self.output_layer(x)
        return outputs

    def train_step(self, data):
        node_features, edges, targets = data

        with tf.GradientTape() as tape:
            # Forward pass
            outputs = self([node_features, edges], training=True)
            # Compute loss
            loss = self.compiled_loss(targets, outputs)
        # Compute gradients
        grads = tape.gradient(loss, self.trainable_weights)
        # Apply gradients (update wights)
        self.optimizer.apply_gradients(zip(grads, self.trainable_weights))
        # Update metric(s)
        self.compiled_metrics.update_state(targets, outputs)
        logs = {m.name: m.result() for m in self.metrics}
        logs["loss"] = loss

        return logs

    def predict_step(self, data):
        node_features, edges, _ = data
        # Forward pass
        outputs = self([node_features, edges], training=False)
        return outputs

    def test_step(self, data):
        node_features, edges, targets = data
        # Forward pass
        outputs = self([node_features, edges], training=False)
        # Compute loss
        loss = self.compiled_loss(targets, outputs)
        # Update metric(s)
        self.compiled_metrics.update_state(targets, outputs)
        logs = {m.name: m.result() for m in self.metrics}
        logs["loss"] = loss

        return logs


class CosineGraphAttentionNetwork(keras.Model):
    def __init__(self, hidden_units, num_heads, num_layers, output_dim, **kwargs):
        super().__init__(**kwargs)
        self.preprocess = layers.Dense(hidden_units * num_heads, activation="relu")
        self.attention_layers = [MultiHeadCosineGraphAttention(hidden_units, num_heads) for _ in range(num_layers)]
        self.output_layer = layers.Dense(output_dim)

    def call(self, inputs):
        node_features, edges = inputs
        x = self.preprocess(node_features)
        for attention_layer in self.attention_layers:
            x = attention_layer([x, edges]) + x
        outputs = self.output_layer(x)
        return outputs

    def train_step(self, data):
        node_features, edges, targets = data
        with tf.GradientTape() as tape:
            # Forward pass
            outputs = self([node_features, edges], training=True)
            # Compute loss
            loss = self.compiled_loss(targets, outputs)
        # Compute gradients
        grads = tape.gradient(loss, self.trainable_weights)
        # Apply gradients (update weights)
        self.optimizer.apply_gradients(zip(grads, self.trainable_weights))
        # Update metric(s)
        self.compiled_metrics.update_state(targets, outputs)
        logs = {m.name: m.result() for m in self.metrics}
        logs["loss"] = loss

        return logs

    def test_step(self, data):
        node_features, edges, targets = data
        # Forward pass
        outputs = self([node_features, edges], training=False)
        # Compute loss
        loss = self.compiled_loss(targets, outputs)
        # Update metric(s)
        self.compiled_metrics.update_state(targets, outputs)
        logs = {m.name: m.result() for m in self.metrics}
        logs["loss"] = loss

        return logs

    def predict_step(self, data):
        node_features, edges, _ = data
        return self([node_features, edges], training=False)


def main():
    warnings.filterwarnings("ignore")
    np.random.seed(2)
    tf.random.set_seed(2)

    print("TensorFlow Version:", tf.__version__)
    print("Num GPUs Available:", len(tf.config.list_physical_devices("GPU")))
    gpus = tf.config.list_physical_devices("GPU")
    if gpus:
        try:
            tf.config.set_visible_devices(gpus[0], "GPU")
            print("Using GPU:", gpus[0])

        except RuntimeError as e:
            print(e)
    else:
        print("No GPU detected. Training will run on CPU.")

    start_time = time.time()

    dataset_dir = "dataset"

    feature_cols = ["current_x", "current_y", "previous_x", "previous_y"]
    target_cols = ["future_x", "future_y"]

    scenes = load_all_subgraphs(dataset_dir)
    print(f"Loaded {len(scenes)} scenes.")
    train_scenes, val_scenes, test_scenes = split_scenes(scenes, train_ratio=0.7, val_ratio=0.15)
    print(f"Train scenes: {len(train_scenes)}, Val scenes: {len(val_scenes)}, Test scenes: {len(test_scenes)}")

    train_dataset = tf.data.Dataset.from_generator(
        lambda: scene_generator(train_scenes, feature_cols, target_cols),
        output_signature=(
            tf.TensorSpec(shape=(None, len(feature_cols)), dtype=tf.float32),
            tf.TensorSpec(shape=(None, 2), dtype=tf.int32),
            tf.TensorSpec(shape=(None, len(target_cols)), dtype=tf.float32),
        ),
    )
    val_dataset = tf.data.Dataset.from_generator(
        lambda: scene_generator(val_scenes, feature_cols, target_cols),
        output_signature=(
            tf.TensorSpec(shape=(None, len(feature_cols)), dtype=tf.float32),
            tf.TensorSpec(shape=(None, 2), dtype=tf.int32),
            tf.TensorSpec(shape=(None, len(target_cols)), dtype=tf.float32),
        ),
    )
    test_dataset = tf.data.Dataset.from_generator(
        lambda: scene_generator(test_scenes, feature_cols, target_cols),
        output_signature=(
            tf.TensorSpec(shape=(None, len(feature_cols)), dtype=tf.float32),
            tf.TensorSpec(shape=(None, 2), dtype=tf.int32),
            tf.TensorSpec(shape=(None, len(target_cols)), dtype=tf.float32),
        ),
    )

    train_dataset = train_dataset.shuffle(100).batch(1).map(squeeze_batch)
    val_dataset = val_dataset.batch(1).map(squeeze_batch)
    test_dataset = test_dataset.batch(1).map(squeeze_batch)

    HIDDEN_UNITS = 100
    NUM_HEADS = 8
    NUM_LAYERS = 3
    OUTPUT_DIM = 2
    LEARNING_RATE = 1e-2
    NUM_EPOCHS = 100

    gat_model = None
    history = None

    tasks = [1, 2, 3]

    for task in tasks:

        if task == 1:
            print("\nRunning Task 1...\n")

            gat_model = GraphAttentionNetwork(
                hidden_units=HIDDEN_UNITS, num_heads=NUM_HEADS, num_layers=NUM_LAYERS, output_dim=OUTPUT_DIM, task=task
            )

        elif task == 2:
            print("\nRunning Task 2...\n")
            num_heads = [2, 4, 6, 8]

            for i, heads in enumerate(num_heads):
                print(f"\nRun: {i + 1}\nHeads: {heads}\n")

                gat_model = GraphAttentionNetwork(
                    hidden_units=HIDDEN_UNITS, num_heads=heads, num_layers=NUM_LAYERS, output_dim=OUTPUT_DIM, task=task
                )

                gat_model, history = compile_and_train(
                    gat_model=gat_model,
                    train_dataset=train_dataset,
                    val_dataset=val_dataset,
                    epochs=NUM_EPOCHS,
                    learning_rate=LEARNING_RATE,
                )

                evaluate_and_plot(
                    gat_model=gat_model, history=history, test_dataset=test_dataset, task=task, run=str(i + 1)
                )

        elif task == 3:
            print("\nRunning Task 3...\n")
            NUM_HEADS = 8

            gat_model = CosineGraphAttentionNetwork(
                hidden_units=HIDDEN_UNITS,
                num_heads=NUM_HEADS,
                num_layers=NUM_LAYERS,
                output_dim=OUTPUT_DIM,
            )

        else:
            raise ValueError("Unknown task")

        if task != 2:
            gat_model, history = compile_and_train(
                gat_model=gat_model,
                train_dataset=train_dataset,
                val_dataset=val_dataset,
                epochs=NUM_EPOCHS,
                learning_rate=LEARNING_RATE,
            )

            evaluate_and_plot(gat_model=gat_model, history=history, test_dataset=test_dataset, task=task)

    end_time = time.time()
    running_time = end_time - start_time
    hours = int(running_time // 3600)
    minutes = int((running_time % 3600) // 60)
    seconds = int(running_time % 60)
    print(f"Running time: {hours} hours, {minutes} minutes, {seconds} seconds")


if __name__ == "__main__":
    main()<|MERGE_RESOLUTION|>--- conflicted
+++ resolved
@@ -162,18 +162,17 @@
         plt.xlabel("future_x")
         plt.ylabel("future_y")
         plt.title("True vs Predicted Future Positions")
-<<<<<<< HEAD
         if task == 2:
             plt.savefig(os.path.join(plot_dir, f"task_{task}_run_{run}_scatter.png"))
         else:
             plt.savefig(os.path.join(plot_dir, f"task_{task}_scatter.png"))
         plt.close()
 
-    med = history.history["mean_euclidean_distance"]
-    mse = history.history["mean_absolute_error"]
-    loss = history.history["loss"]
-    val_loss = history.history["val_loss"]
-    epochs_range = range(len(history.history["val_loss"]))
+    med = history.history.get("mean_euclidean_distance", [])
+    mae = history.history.get("mean_absolute_error", [])
+    loss = history.history.get("loss", [])
+    val_loss = history.history.get("val_loss", [])
+    epochs_range = range(len(loss))
 
     plt.figure(figsize=(12, 6))
     plt.subplot(1, 2, 1)
@@ -199,55 +198,6 @@
     else:
         plt.savefig(os.path.join(plot_dir, f"task_{task}_history.png"))
 
-=======
-        plt.grid(True)
-        scatter_path = f"task_{task}_run_{run}_scatter.png" if task == 2 else f"task_{task}_scatter.png"
-        plt.savefig(os.path.join(plot_dir, scatter_path))
-        plt.close()
-
-    med = history.history.get("mean_euclidean_distance", [])
-    mae = history.history.get("mean_absolute_error", [])
-    loss = history.history.get("loss", [])
-    val_loss = history.history.get("val_loss", [])
-    epochs_range = range(len(loss))
-
-    fig, axs = plt.subplots(3, 1, figsize=(12, 12), gridspec_kw={"height_ratios": [1, 1, 0.6]})
-
-    axs[0].plot(epochs_range, med, label="Mean Euclidean Distance")
-    axs[0].plot(epochs_range, mae, label="Mean Absolute Error")
-    axs[0].set_xlabel("Epoch")
-    axs[0].set_ylabel("Distance/Error")
-    axs[0].legend(loc="upper right")
-    axs[0].set_title("Mean Euclidean Distance and Mean Absolute Error")
-    axs[0].set_yscale("log")
-    axs[0].grid(True)
-
-    axs[1].plot(epochs_range, loss, label="Training Loss")
-    axs[1].plot(epochs_range, val_loss, label="Validation Loss")
-    axs[1].set_xlabel("Epoch")
-    axs[1].set_ylabel("Loss")
-    axs[1].legend(loc="upper right")
-    axs[1].set_title("Training and Validation Loss")
-    axs[1].set_yscale("log")
-    axs[1].grid(True)
-
-    if isinstance(results, list) and isinstance(results[-1], dict):
-        test_metrics = results[-1]
-    elif isinstance(results, dict):
-        test_metrics = results
-    else:
-        test_metrics = {}
-
-    cell_text = [[k.replace("_", " ").capitalize(), f"{v.numpy():,.4f}"] for k, v in test_metrics.items()]
-    table = axs[2].table(cellText=cell_text, colLabels=["Metric", "Value(mm)"], loc="center")
-    table.scale(1, 2)
-    axs[2].axis("off")
-    axs[2].set_title("Test Set Metrics", fontweight="bold")
-
-    plt.tight_layout()
-    history_path = f"task_{task}_run_{run}_history.png" if task == 2 else f"task_{task}_history.png"
-    plt.savefig(os.path.join(plot_dir, history_path))
->>>>>>> ca75a3d4
     plt.close()
 
 
@@ -282,7 +232,11 @@
         node_states, edges = inputs
 
         # Linearly transform node states
+
+        # Linearly transform node states
         node_states_transformed = tf.matmul(node_states, self.kernel)
+
+        # (1) Compute pair-wise attention scores
 
         # (1) Compute pair-wise attention scores
         target_states = tf.gather(node_states_transformed, edges[:, 0])
@@ -292,10 +246,14 @@
         attention_scores = tf.squeeze(attention_scores, axis=-1)
 
         # (2) Normalize attention scores
+
+        # (2) Normalize attention scores
         attention_scores = tf.exp(tf.clip_by_value(attention_scores, -2, 2))
         num_nodes = tf.shape(node_states)[0]
         attention_sum = tf.math.unsorted_segment_sum(attention_scores, segment_ids=edges[:, 0], num_segments=num_nodes)
         normalized_attention = attention_scores / tf.gather(attention_sum, edges[:, 0])
+
+        # (3) Gather node states of neighbors, apply attention scores and aggregate
 
         # (3) Gather node states of neighbors, apply attention scores and aggregate
         node_states_neighbors = tf.gather(node_states_transformed, edges[:, 1])
@@ -325,6 +283,8 @@
         node_states, edges = inputs
 
         # Linearly transform node states
+
+        # Linearly transform node states
         node_states_transformed = tf.matmul(node_states, self.kernel)
 
         target_states = tf.gather(node_states_transformed, edges[:, 0])
@@ -366,11 +326,18 @@
         node_features, edges = inputs
 
         # Obtain outputs from each attention head
+
+        # Obtain outputs from each attention head
         outputs = [attn([node_features, edges]) for attn in self.attention_layers]
+        # Concatenate or average the node states from each head
         # Concatenate or average the node states from each head
         if self.merge_type == "concat":
             outputs = tf.concat(outputs, axis=-1)
+            outputs = tf.concat(outputs, axis=-1)
         else:
+            outputs = tf.reduce_mean(tf.stack(outputs, axis=-1), axis=-1)
+        # Activate and return node states
+        return tf.nn.relu(outputs)
             outputs = tf.reduce_mean(tf.stack(outputs, axis=-1), axis=-1)
         # Activate and return node states
         return tf.nn.relu(outputs)
@@ -389,9 +356,17 @@
         # Obtain outputs from each attention head
         outputs = [attention_layer([node_features, edges]) for attention_layer in self.attention_layers]
         # Concatenate or average the node states from each head
+
+        # Obtain outputs from each attention head
+        outputs = [attention_layer([node_features, edges]) for attention_layer in self.attention_layers]
+        # Concatenate or average the node states from each head
         if self.merge_type == "concat":
             outputs = tf.concat(outputs, axis=-1)
+            outputs = tf.concat(outputs, axis=-1)
         else:
+            outputs = tf.reduce_mean(tf.stack(outputs, axis=-1), axis=-1)
+        # Activate and return node states
+        return tf.nn.relu(outputs)
             outputs = tf.reduce_mean(tf.stack(outputs, axis=-1), axis=-1)
         # Activate and return node states
         return tf.nn.relu(outputs)
@@ -410,9 +385,24 @@
             )
         else:
             self.preprocess = layers.Dense(hidden_units * num_heads, activation="relu")
+        if task == 2:
+            self.preprocess = keras.Sequential(
+                [
+                    layers.Dense(hidden_units * num_heads, activation="relu"),
+                    layers.Dense(hidden_units * num_heads, activation="relu"),
+                    layers.Dense(hidden_units * num_heads, activation=None),
+                ]
+            )
+        else:
+            self.preprocess = layers.Dense(hidden_units * num_heads, activation="relu")
         self.attention_layers = [MultiHeadGraphAttention(hidden_units, num_heads) for _ in range(num_layers)]
         self.output_layer = layers.Dense(output_dim)
 
+    def call(self, inputs):
+        node_states, edges = inputs
+        x = self.preprocess(node_states)
+        for attention_layer in self.attention_layers:
+            x = attention_layer([x, edges]) + x
     def call(self, inputs):
         node_states, edges = inputs
         x = self.preprocess(node_states)
@@ -424,38 +414,50 @@
     def train_step(self, data):
         node_features, edges, targets = data
 
+
         with tf.GradientTape() as tape:
+            # Forward pass
             # Forward pass
             outputs = self([node_features, edges], training=True)
             # Compute loss
+            # Compute loss
             loss = self.compiled_loss(targets, outputs)
+        # Compute gradients
         # Compute gradients
         grads = tape.gradient(loss, self.trainable_weights)
         # Apply gradients (update wights)
+        # Apply gradients (update wights)
         self.optimizer.apply_gradients(zip(grads, self.trainable_weights))
+        # Update metric(s)
         # Update metric(s)
         self.compiled_metrics.update_state(targets, outputs)
         logs = {m.name: m.result() for m in self.metrics}
         logs["loss"] = loss
 
+
         return logs
 
     def predict_step(self, data):
         node_features, edges, _ = data
         # Forward pass
+        # Forward pass
         outputs = self([node_features, edges], training=False)
         return outputs
 
     def test_step(self, data):
         node_features, edges, targets = data
         # Forward pass
+        # Forward pass
         outputs = self([node_features, edges], training=False)
         # Compute loss
+        # Compute loss
         loss = self.compiled_loss(targets, outputs)
+        # Update metric(s)
         # Update metric(s)
         self.compiled_metrics.update_state(targets, outputs)
         logs = {m.name: m.result() for m in self.metrics}
         logs["loss"] = loss
+
 
         return logs
 
@@ -464,9 +466,11 @@
     def __init__(self, hidden_units, num_heads, num_layers, output_dim, **kwargs):
         super().__init__(**kwargs)
         self.preprocess = layers.Dense(hidden_units * num_heads, activation="relu")
+        self.preprocess = layers.Dense(hidden_units * num_heads, activation="relu")
         self.attention_layers = [MultiHeadCosineGraphAttention(hidden_units, num_heads) for _ in range(num_layers)]
         self.output_layer = layers.Dense(output_dim)
 
+    def call(self, inputs):
     def call(self, inputs):
         node_features, edges = inputs
         x = self.preprocess(node_features)
@@ -474,36 +478,50 @@
             x = attention_layer([x, edges]) + x
         outputs = self.output_layer(x)
         return outputs
+        for attention_layer in self.attention_layers:
+            x = attention_layer([x, edges]) + x
+        outputs = self.output_layer(x)
+        return outputs
 
     def train_step(self, data):
         node_features, edges, targets = data
         with tf.GradientTape() as tape:
             # Forward pass
+            # Forward pass
             outputs = self([node_features, edges], training=True)
+            # Compute loss
             # Compute loss
             loss = self.compiled_loss(targets, outputs)
         # Compute gradients
+        # Compute gradients
         grads = tape.gradient(loss, self.trainable_weights)
         # Apply gradients (update weights)
+        # Apply gradients (update weights)
         self.optimizer.apply_gradients(zip(grads, self.trainable_weights))
+        # Update metric(s)
         # Update metric(s)
         self.compiled_metrics.update_state(targets, outputs)
         logs = {m.name: m.result() for m in self.metrics}
         logs["loss"] = loss
 
+
         return logs
 
     def test_step(self, data):
         node_features, edges, targets = data
         # Forward pass
+        # Forward pass
         outputs = self([node_features, edges], training=False)
         # Compute loss
+        # Compute loss
         loss = self.compiled_loss(targets, outputs)
+        # Update metric(s)
         # Update metric(s)
         self.compiled_metrics.update_state(targets, outputs)
         logs = {m.name: m.result() for m in self.metrics}
         logs["loss"] = loss
 
+
         return logs
 
     def predict_step(self, data):
@@ -511,10 +529,24 @@
         return self([node_features, edges], training=False)
 
 
+def main():
 def main():
     warnings.filterwarnings("ignore")
     np.random.seed(2)
     tf.random.set_seed(2)
+
+    print("TensorFlow Version:", tf.__version__)
+    print("Num GPUs Available:", len(tf.config.list_physical_devices("GPU")))
+    gpus = tf.config.list_physical_devices("GPU")
+    if gpus:
+        try:
+            tf.config.set_visible_devices(gpus[0], "GPU")
+            print("Using GPU:", gpus[0])
+
+        except RuntimeError as e:
+            print(e)
+    else:
+        print("No GPU detected. Training will run on CPU.")
 
     print("TensorFlow Version:", tf.__version__)
     print("Num GPUs Available:", len(tf.config.list_physical_devices("GPU")))
@@ -597,6 +629,7 @@
 
             for i, heads in enumerate(num_heads):
                 print(f"\nRun: {i + 1}\nHeads: {heads}\n")
+                print(f"\nRun: {i + 1}\nHeads: {heads}\n")
 
                 gat_model = GraphAttentionNetwork(
                     hidden_units=HIDDEN_UNITS, num_heads=heads, num_layers=NUM_LAYERS, output_dim=OUTPUT_DIM, task=task
@@ -610,6 +643,9 @@
                     learning_rate=LEARNING_RATE,
                 )
 
+                evaluate_and_plot(
+                    gat_model=gat_model, history=history, test_dataset=test_dataset, task=task, run=str(i + 1)
+                )
                 evaluate_and_plot(
                     gat_model=gat_model, history=history, test_dataset=test_dataset, task=task, run=str(i + 1)
                 )
@@ -648,4 +684,5 @@
 
 
 if __name__ == "__main__":
+    main()
     main()